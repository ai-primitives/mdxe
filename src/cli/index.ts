--- conflicted
+++ resolved
@@ -182,13 +182,8 @@
       try {
         await processMDXFile(absolutePath, config)
       } catch (error: unknown) {
-<<<<<<< HEAD
         const errorMsg = formatError(error)
         console.error(`Error processing added file: ${errorMsg}`)
-=======
-        const errorMessage = error instanceof Error ? error.message : String(error)
-        console.error('Error processing added file:', errorMessage)
->>>>>>> d5cd94ef
       }
     })
     watcher.on('change', async (filePath: string | Error) => {
@@ -201,13 +196,8 @@
       try {
         await processMDXFile(absolutePath, config)
       } catch (error: unknown) {
-<<<<<<< HEAD
         const errorMsg = formatError(error)
         console.error(`Error processing changed file: ${errorMsg}`)
-=======
-        const errorMessage = error instanceof Error ? error.message : String(error)
-        console.error('Error processing changed file:', errorMessage)
->>>>>>> d5cd94ef
       }
     })
     watcher.on('error', (error: unknown) => {
